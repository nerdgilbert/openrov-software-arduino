#include "AConfig.h"
#include <Arduino.h>
#include "Command.h"
#include "Device.h"
#include "Timer.h"
#include "Pin.h"
#include "Settings.h"
#include <avr/wdt.h> // watchdog timer
#include <EEPROM.h>

byte check = 0;

//Include the defined headers in the settings.h file for the different devices that may be wired in.  For
//devices that have pin numbers wired to a board they are added in the cape or controllerboard cpp file because
//we need the pin numbers.

Settings settings;


#if(HAS_STD_CAPE)
  #include "Cape.h"
  Cape cape;
#endif

#if(HAS_OROV_CONTROLLERBOARD_25)
  #include "controllerboard25.h"
  Controller25 controller;
#endif

#if(HAS_STD_LIGHTS)
  #include "Lights.h"
  Lights lights;
#endif

#if(HAS_STD_CALIBRATIONLASERS)
  #include "CalibrationLaser.h"
  CalibrationLaser calibrationLaser;
#endif

#if(HAS_STD_2X1_THRUSTERS)
  #include "Thrusters2X1.h"
  Thrusters thrusters;
#endif

#if(HAS_STD_PILOT)
  #include "Pilot.h"
  Pilot pilot;
#endif

#if(HAS_STD_CAMERAMOUNT)
  #include "CameraMount.h"
  CameraMount cameramount;
#endif



#if(HAS_POLOLU_MINIMUV)
  #define COMPASS_ENABLED 1
  #define GYRO_ENABLED 1
  #define ACCELEROMETER_ENABLED 1
  #include "MinIMU9.h"
  #include <Wire.h> //required to force the Arduino IDE to include the library in the path for the I2C code
  MinIMU9 IMU;
#endif

#if(HAS_MPU9150)
  #define COMPASS_ENABLED 1
  #define GYRO_ENABLED 1
  #define ACCELEROMETER_ENABLED 1
  #include "MPU9150.h"
  #include <Wire.h> //required to force the Arduino IDE to include the library in the path for the I2C code

  MPU9150 IMU;
#endif

#if(HAS_MS5803_14BA)
  #define DEAPTH_ENABLED 1
  #include "MS5803_14BA.h"
  #include <Wire.h> //required to force the Arduino IDE to include the library in the path for the I2C code
  #include <SPI.h> //required to force the Arduino IDE to include the library in the path for the SPI code
  MS5803_14BA DeapthSensor;
#endif

<<<<<<< HEAD
#if(DEADMANSWITCH_ON)
  #include "DeadManSwitch.h"
  DeadmanSwitch DMS;
#endif
=======
// include plugins
#include "PluginConfig.h"
>>>>>>> 1855df0a

Command cmd;

volatile byte wdt_resets = 0; //watchdog resets

// IMPORTANT!
// array[0] will be the number of arguments in the command
int array[MAX_ARGS];
Timer Output1000ms;
Timer Output100ms;
int loops_per_sec;

/* sets the watchdog timer both interrupt and reset mode with an 8 second timeout */
void enableWatchdog()
{
  cli();
  MCUSR &= ~(1<<WDRF);
  wdt_reset();
  WDTCSR |= (1<<WDCE) | (1<<WDE);
  WDTCSR = (~(1<<WDP1) & ~(1<<WDP2)) | ((1<<WDE) | (1<<WDIE) | (1<<WDP3) | (1<<WDP0));
  sei();
}

/* disables the watchdog timer */
void disableWatchdog()
{
  cli();
  wdt_reset();
  MCUSR &= ~(1<<WDRF);
  WDTCSR |= (1<<WDCE) | (1<<WDE);
  WDTCSR = 0x00;
  sei();
}

void setup(){
  disableWatchdog();
  enableWatchdog();
  Serial.begin(115200);
  //watchdogOn();

  check = EEPROM.read(0);

  // if the watchdog triggered and the ISR completed, the first EEPROM byte will be a "1"
  if(check == 1)
  {
    wdt_resets = EEPROM.read(1);
    EEPROM.write(0,0); // reset byte so the EEPROM is not read on next startup
    Serial.println(F("log:Watchdog was triggered and the following was read from EEPROM;"));
    Serial.print(F("log:"));
    Serial.println(wdt_resets);
    Serial.print(';');
  }

  pinMode(13, OUTPUT);
  Output1000ms.reset();
  Output100ms.reset();

  DeviceManager::doDeviceSetups();
  Serial.println(F("boot:1;"));
}


void loop(){
  wdt_reset();
  cmd.get();

  DeviceManager::doDeviceLoops(cmd);
  loops_per_sec++;
  if (Output1000ms.elapsed(1000)) {
    OutputSharedData();
    Serial.print(F("alps:"));
    Serial.print(loops_per_sec);
    Serial.println(';');
    loops_per_sec = 0;
    //Line below is commented out because it requires updated arduino library
    //which is on the ROV but might not be in a desktop Arduino project. Should
    //be able to handle this with define statements somehow.
    //Serial.print(F("nackp:")); Serial.print(Wire.nackpercent()); Serial.print(';');
  }
  if (Output100ms.elapsed(100)) {
    OutputNavData();
  }

}






/* this is called when the watchdog times out and before the reset */
ISR(WDT_vect)
{

  EEPROM.write(1, wdt_resets+1);    // write the random number to the second byte
  EEPROM.write(0,1);         // write a "1" to the first byte to indicate the data in second byte is valid and the ISR triggered properly
  while(true);               // triggers the second watchdog timeout for a reset
}<|MERGE_RESOLUTION|>--- conflicted
+++ resolved
@@ -81,15 +81,13 @@
   MS5803_14BA DeapthSensor;
 #endif
 
-<<<<<<< HEAD
 #if(DEADMANSWITCH_ON)
   #include "DeadManSwitch.h"
   DeadmanSwitch DMS;
 #endif
-=======
+
 // include plugins
 #include "PluginConfig.h"
->>>>>>> 1855df0a
 
 Command cmd;
 
