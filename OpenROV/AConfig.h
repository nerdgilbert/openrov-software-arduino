#pragma once

/* This section is for modules and their configuration. IF you have not setup you pins with the
*  standard configuration of the OpenROV kits, you should probably clone the cape or controlboard
*  and change the pin definitions there.  Things not wired to specific pins but on the I2C bus will
*  have the address defined in this file.
*/

#include "BoardConfig.h"

// Kit:
// The boards are auto configure in the on-beaglebone build process in the BoardConfig.h which gets
// created. If running directly in an IDE, the BoardConfig.h wont exist and the #defines below will be
// used instead.

// ---------------------------------------------------------
// Standard Modules
// ---------------------------------------------------------

// Choose a cape or controller board
#define HAS_STD_CAPE (0)
#define HAS_OROV_CONTROLLERBOARD_25 (1)

#if !(HAS_OROV_CONTROLLERBOARD_25) && !(HAS_STD_CAPE)
#  error "You must select either standard cape or controllerboard25 in the AConfig.h file as they have predefined pin values required by other libraries."
#endif

#define HAS_STD_LIGHTS (1)
#define HAS_STD_CALIBRATIONLASERS (1)
#define HAS_STD_CAMERAMOUNT (1)
#define HAS_STD_AUTOPILOT (1)
#define HAS_EXP_AUTOPILOT (0)
#define HAS_ALT_SERVO (1)
#define DEADMANSWITCH_ON (1)

// Thrusters configurations
#define THRUSTER_CONFIG_NONE (0)
#define THRUSTER_CONFIG_2X1 (1)

// Selected Thruster Configuration
#define THRUSTER_CONFIGURATION THRUSTER_CONFIG_2X1


// ---------------------------------------------------------
// After Market Modules
// ---------------------------------------------------------

// Pololu MINIMUV
#define HAS_POLOLU_MINIMUV (0)
<<<<<<< HEAD

// MS5803_XXBA Depth Sensor
#define HAS_MS5803_XXBA (1)
#define MS5803_XXBA_I2C_ADDRESS 0x76

// MPU9150 IMU
=======
#define HAS_MS5803_14BA (1)
#define HAS_MS5803_30BA (0)
#define MS5803___BA_I2C_ADDRESS 0x76
>>>>>>> c4c954cf
#define HAS_MPU9150 (1)
#define HAS_BNO055 (1)
#define MPU9150_EEPROM_START 2
#define HAS_ALT_SERVO (1)
#define ALTS_MIDPOINT 1500
#define ALTS_MINPOINT 1000
#define ALTS_MAXPOINT 2000

// BNO055 IMU
#define HAS_BNO055 (1)<|MERGE_RESOLUTION|>--- conflicted
+++ resolved
@@ -47,18 +47,12 @@
 
 // Pololu MINIMUV
 #define HAS_POLOLU_MINIMUV (0)
-<<<<<<< HEAD
 
 // MS5803_XXBA Depth Sensor
 #define HAS_MS5803_XXBA (1)
 #define MS5803_XXBA_I2C_ADDRESS 0x76
 
 // MPU9150 IMU
-=======
-#define HAS_MS5803_14BA (1)
-#define HAS_MS5803_30BA (0)
-#define MS5803___BA_I2C_ADDRESS 0x76
->>>>>>> c4c954cf
 #define HAS_MPU9150 (1)
 #define HAS_BNO055 (1)
 #define MPU9150_EEPROM_START 2
