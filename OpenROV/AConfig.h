--- conflicted
+++ resolved
@@ -10,17 +10,18 @@
 *  and change the pin definitions there.  Things not wired to specific pins but on the I2C bus will
 *  have the address defined in this file.
 */
+
+#include "BoardConfig.h"
+
 //Kit:
-#define HAS_STD_PILOT (1)
-<<<<<<< HEAD
-#define HAS_OROV_CONTROLLERBOARD_25 (1)
-=======
-/* The definitions are done in th
-	#define HAS_STD_CAPE (0)
-	#define HAS_OROV_CONTROLLERBOARD_25 (0)
-*/
-#include "BoardConfig.h"
->>>>>>> 98fd283c
+// The boards are auto configure in the on beaglebone build process in the BoardConfig.h which gets
+// created. If running directly in an IDE, the BoardConfig.h wont exist and the #defines below will be
+// used instead.
+
+#if !defined(HAS_STD_CAPE) && !defined(HAS_OROV_CONTROLLERBOARD_25)
+#define HAS_STD_CAPE (0)
+#define HAS_OROV_CONTROLLERBOARD_25 (0)
+#endif
 
 #define HAS_STD_LIGHTS (1)
 #define HAS_STD_CALIBRATIONLASERS (1)
@@ -37,9 +38,5 @@
 #if !(HAS_OROV_CONTROLLERBOARD_25) && !(HAS_STD_CAPE)
 #  error "You must select either standard cape or controllerboard25 in the AConfig.h file as they have predefined pin values required by other libraries."
 #endif
-<<<<<<< HEAD
-
-=======
->>>>>>> 98fd283c
 
 #endif