#include <Servo.h>
#include <Arduino.h>
#include "Motors.h"
#include "Command.h"
#include "Sensor.h"


/* All sensors are just examples for now.  None of them actually do anything. */

<<<<<<< HEAD
Motors motors(9, 10, 11);
Command cmd;
Sensor salinity("salinity", 1, salinity.analog);
Sensor led("led", 13, led.digital, led.out);

Servo tilt, light;
int speed_offset = 31;
// array[0] will be the number of arguments in the command
int array[MAX_ARGS];

unsigned long startTime = millis();  //  time based on hardware register - Timer #0
unsigned long interval1 = 500; // one second interval
int interval2 = 4; // multiple of interval1
long count = 0; // counter for interval2
unsigned long lastTime = 0;  // use for holding time of last interval

int pin_read = 0; //  holds value of analog read
float voltage = 0;  //  holds scaled value of voltage - adjusted for voltage divider
float scale = 15.0/1023.0;  // scale factor for 3 to 1 voltage divider - 15V reduced to 5V

// Note - this will not be neede for ROV pc board
// led on pin 19 of ATmega328 breadboard to indicate if program is running - connected to pin 13 on Arduino boards
int blink = 0;  // toggle to blink on/off - period = interval
=======
int speed_offset = 31, l = 0, MIDPOINT = 128, 
    p = MIDPOINT, v = MIDPOINT, s = MIDPOINT, t = MIDPOINT;
>>>>>>> 4dd8deea

unsigned long startTime = millis();  //  time based on hardware register - Timer #0
unsigned long interval1 = 1000; // one second interval
int interval2 = 10; // multiple of interval1
long count = 0; // counter for interval2
unsigned long lastTime = 0;  // use for holding time of last interval

int pin_read = 0; //  holds value of analog read
float voltage = 0;  //  holds scaled value of voltage - adjusted for voltage divider
float scale = 15.0/1023.0;  // scale factor for 3 to 1 voltage divider - 15V reduced to 5V

<<<<<<< HEAD
  Serial.begin(115200);

  // Output elapsed time  
  elapsed_time_output(startTime);
 
  tilt.attach(5);
  light.attach(6);
  
  motors.reset();
  salinity.reset();
  led.reset();
  count = 0;
}

void loop(){
=======
// Note - this will not be neede for ROV pc board
// led on pin 19 of ATmega328 breadboard to indicate if program is running - connected to pin 13 on Arduino boards
int led = 13;
int blink = 0;  // toggle to blink on/off - period = interval

void setup(){
  
  Serial.begin(9600);
  
  Serial.println();
  Serial.println("Begin");

  // Output elapsed time  
  elapsed_time_output(startTime);
   
  tilt.attach(5);
  light.attach(6);
  port.attach(9);
  vertical.attach(10);
  starbord.attach(11);

  
  // initialize the digital pin as an output for led blink
  pinMode(led, OUTPUT);     

}

void loop(){
  
  
  // ========================================================================================
  // ========================================================================================
  // Get commands from OpenROV
  // ========================================================================================
  // ========================================================================================
    
>>>>>>> 4dd8deea
  
  if (Serial.available()) {
    // blocks output data... TODO: need a way of calculating frequency for sensor data
    delay(30);
    // Get command from serial buffer
    cmd.get();

    // do something with the command, what command is it?
    if (cmd.cmp("throttle")){
      cmd.parse(array);
      speed_offset = array[1];
    }
    else if (cmd.cmp("go")){
      cmd.parse(array);
      int p = array[1];
      int v = array[2];
      int s = array[3];
      motors.go(p, v, s); 
      Serial.println(cmd.cmd);
    }
    else {
      motors.stop(); 
    }
    
    //Serial.println(cmd);
  }
<<<<<<< HEAD

  // Write commands to OpenROV ===============
  // blink LED
=======
  
  // ========================================================================================
  // ========================================================================================
  // Write commands to OpenROV
  // ========================================================================================
  // ========================================================================================

// TODO: make these actually do something, just testing for now
  // once every interval1
>>>>>>> 4dd8deea
  if (millis() - lastTime > interval1){
    lastTime = millis();  // reset interval1 timer
    count++; // increment interval2 count
    
    if (blink == 0){
<<<<<<< HEAD
      led.write(HIGH);  // turn the led on (HIGH is the voltage level)
      blink = 1;  // reset toggle
    }
    else{
      led.write(LOW);    // turn the LED off by making the voltage LOW
      blink = 0;  // reset toggle
    }
  }
=======
      digitalWrite(led, HIGH);  // turn the led on (HIGH is the voltage level)
      blink = 1;  // reset toggle
    }
    else{
      digitalWrite(led, LOW);    // turn the LED off by making the voltage LOW
      blink = 0;  // reset toggle
    }
    
    rov_analog_output(1, "float");  // output value
  }
  
  // once every interval2
>>>>>>> 4dd8deea
  if (count == interval2){
    count=0;  // reset interval2 counter

    // Output elapsed time  
    elapsed_time_output(startTime);

    pin_read = analogRead(0);                 //  read voltage on pin 0 and output to serial port
    voltage=pin_read*scale;                   //  15V will scale to 5V at analog in pin 0 with 3 to 1 voltage divider
    Serial.print("Battery Voltage:");         //  Connect Battery output to analog pin 0 using voltage divider
    Serial.println(voltage);                  //  Nominal Battery voltage is 12V - analog pin input 0-5V
                                              //  Divide by 3 with voltage divider
<<<<<<< HEAD
  }
}



// Output elapsed time
void elapsed_time_output(unsigned long sTime){
  #define SEC_PER_MIN 60
  #define SEC_PER_HOUR 3600
  unsigned long elapsedTime = (millis() - sTime)/1000;
  Serial.print("Elapsed time is ");
  Serial.print(elapsedTime/SEC_PER_HOUR);
  Serial.print(":");
  Serial.print((elapsedTime/SEC_PER_MIN) % SEC_PER_MIN);
  Serial.print(":");  
  Serial.println(elapsedTime % SEC_PER_MIN);
}
=======
                                              
  }
}

// Actually create and send command
// Example:  rov_analog_output(0, "salinity");
// outputs:  salinity:124;
void rov_analog_output(int pin, String cmd){
  cmd += ":";    // separates command and value
  char cmd_output[50];
  cmd.toCharArray(cmd_output, 50);
  int pin_read = analogRead(pin);
  String pin_read_str = String(pin_read);
  char out[5];
  pin_read_str.toCharArray(out, 5);
    
  Serial.write(cmd_output);
  Serial.write(out);
  Serial.write(";");    // command delimiter
  Serial.println();     // newline
}

// Output elapsed time
void elapsed_time_output(unsigned long sTime){
 #define SEC_PER_MIN 60
 #define SEC_PER_HOUR 3600
 unsigned long elapsedTime = (millis() - sTime)/1000;
 Serial.print("Elapsed time is ");
 Serial.print(elapsedTime/SEC_PER_HOUR);
 Serial.print(":");
 Serial.print((elapsedTime/SEC_PER_MIN) % SEC_PER_MIN);
 Serial.print(":");  
 Serial.println(elapsedTime % SEC_PER_MIN);
}
>>>>>>> 4dd8deea
<|MERGE_RESOLUTION|>--- conflicted
+++ resolved
@@ -5,101 +5,29 @@
 #include "Sensor.h"
 
 
-/* All sensors are just examples for now.  None of them actually do anything. */
-
-<<<<<<< HEAD
 Motors motors(9, 10, 11);
 Command cmd;
-Sensor salinity("salinity", 1, salinity.analog);
-Sensor led("led", 13, led.digital, led.out);
+Sensor led("led", 4, led.analog, led.out);
 
 Servo tilt, light;
-int speed_offset = 31;
+// IMPORTANT!
 // array[0] will be the number of arguments in the command
 int array[MAX_ARGS];
 
-unsigned long startTime = millis();  //  time based on hardware register - Timer #0
-unsigned long interval1 = 500; // one second interval
-int interval2 = 4; // multiple of interval1
-long count = 0; // counter for interval2
-unsigned long lastTime = 0;  // use for holding time of last interval
 
-int pin_read = 0; //  holds value of analog read
-float voltage = 0;  //  holds scaled value of voltage - adjusted for voltage divider
-float scale = 15.0/1023.0;  // scale factor for 3 to 1 voltage divider - 15V reduced to 5V
+void setup(){
 
-// Note - this will not be neede for ROV pc board
-// led on pin 19 of ATmega328 breadboard to indicate if program is running - connected to pin 13 on Arduino boards
-int blink = 0;  // toggle to blink on/off - period = interval
-=======
-int speed_offset = 31, l = 0, MIDPOINT = 128, 
-    p = MIDPOINT, v = MIDPOINT, s = MIDPOINT, t = MIDPOINT;
->>>>>>> 4dd8deea
-
-unsigned long startTime = millis();  //  time based on hardware register - Timer #0
-unsigned long interval1 = 1000; // one second interval
-int interval2 = 10; // multiple of interval1
-long count = 0; // counter for interval2
-unsigned long lastTime = 0;  // use for holding time of last interval
-
-int pin_read = 0; //  holds value of analog read
-float voltage = 0;  //  holds scaled value of voltage - adjusted for voltage divider
-float scale = 15.0/1023.0;  // scale factor for 3 to 1 voltage divider - 15V reduced to 5V
-
-<<<<<<< HEAD
   Serial.begin(115200);
-
-  // Output elapsed time  
-  elapsed_time_output(startTime);
  
-  tilt.attach(5);
+  tilt.attach(12);
   light.attach(6);
   
   motors.reset();
-  salinity.reset();
   led.reset();
   count = 0;
 }
 
 void loop(){
-=======
-// Note - this will not be neede for ROV pc board
-// led on pin 19 of ATmega328 breadboard to indicate if program is running - connected to pin 13 on Arduino boards
-int led = 13;
-int blink = 0;  // toggle to blink on/off - period = interval
-
-void setup(){
-  
-  Serial.begin(9600);
-  
-  Serial.println();
-  Serial.println("Begin");
-
-  // Output elapsed time  
-  elapsed_time_output(startTime);
-   
-  tilt.attach(5);
-  light.attach(6);
-  port.attach(9);
-  vertical.attach(10);
-  starbord.attach(11);
-
-  
-  // initialize the digital pin as an output for led blink
-  pinMode(led, OUTPUT);     
-
-}
-
-void loop(){
-  
-  
-  // ========================================================================================
-  // ========================================================================================
-  // Get commands from OpenROV
-  // ========================================================================================
-  // ========================================================================================
-    
->>>>>>> 4dd8deea
   
   if (Serial.available()) {
     // blocks output data... TODO: need a way of calculating frequency for sensor data
@@ -108,129 +36,26 @@
     cmd.get();
 
     // do something with the command, what command is it?
-    if (cmd.cmp("throttle")){
+    if (cmd.cmp("tilt")) {
       cmd.parse(array);
-      speed_offset = array[1];
+      int tilt_val = array[1];
+      tilt.write(tilt_val);
     }
-    else if (cmd.cmp("go")){
+    else if (cmd.cmp("go")) {
       cmd.parse(array);
       int p = array[1];
       int v = array[2];
       int s = array[3];
       motors.go(p, v, s); 
-      Serial.println(cmd.cmd);
+      // Serial.println(cmd.cmd);
+    }
+    else if (cmd.cmp("light")) {
+      cmd.parse(array);
+      int light = array[1];
+      led.write(light);
     }
     else {
       motors.stop(); 
     }
-    
-    //Serial.println(cmd);
   }
-<<<<<<< HEAD
-
-  // Write commands to OpenROV ===============
-  // blink LED
-=======
-  
-  // ========================================================================================
-  // ========================================================================================
-  // Write commands to OpenROV
-  // ========================================================================================
-  // ========================================================================================
-
-// TODO: make these actually do something, just testing for now
-  // once every interval1
->>>>>>> 4dd8deea
-  if (millis() - lastTime > interval1){
-    lastTime = millis();  // reset interval1 timer
-    count++; // increment interval2 count
-    
-    if (blink == 0){
-<<<<<<< HEAD
-      led.write(HIGH);  // turn the led on (HIGH is the voltage level)
-      blink = 1;  // reset toggle
-    }
-    else{
-      led.write(LOW);    // turn the LED off by making the voltage LOW
-      blink = 0;  // reset toggle
-    }
-  }
-=======
-      digitalWrite(led, HIGH);  // turn the led on (HIGH is the voltage level)
-      blink = 1;  // reset toggle
-    }
-    else{
-      digitalWrite(led, LOW);    // turn the LED off by making the voltage LOW
-      blink = 0;  // reset toggle
-    }
-    
-    rov_analog_output(1, "float");  // output value
-  }
-  
-  // once every interval2
->>>>>>> 4dd8deea
-  if (count == interval2){
-    count=0;  // reset interval2 counter
-
-    // Output elapsed time  
-    elapsed_time_output(startTime);
-
-    pin_read = analogRead(0);                 //  read voltage on pin 0 and output to serial port
-    voltage=pin_read*scale;                   //  15V will scale to 5V at analog in pin 0 with 3 to 1 voltage divider
-    Serial.print("Battery Voltage:");         //  Connect Battery output to analog pin 0 using voltage divider
-    Serial.println(voltage);                  //  Nominal Battery voltage is 12V - analog pin input 0-5V
-                                              //  Divide by 3 with voltage divider
-<<<<<<< HEAD
-  }
-}
-
-
-
-// Output elapsed time
-void elapsed_time_output(unsigned long sTime){
-  #define SEC_PER_MIN 60
-  #define SEC_PER_HOUR 3600
-  unsigned long elapsedTime = (millis() - sTime)/1000;
-  Serial.print("Elapsed time is ");
-  Serial.print(elapsedTime/SEC_PER_HOUR);
-  Serial.print(":");
-  Serial.print((elapsedTime/SEC_PER_MIN) % SEC_PER_MIN);
-  Serial.print(":");  
-  Serial.println(elapsedTime % SEC_PER_MIN);
-}
-=======
-                                              
-  }
-}
-
-// Actually create and send command
-// Example:  rov_analog_output(0, "salinity");
-// outputs:  salinity:124;
-void rov_analog_output(int pin, String cmd){
-  cmd += ":";    // separates command and value
-  char cmd_output[50];
-  cmd.toCharArray(cmd_output, 50);
-  int pin_read = analogRead(pin);
-  String pin_read_str = String(pin_read);
-  char out[5];
-  pin_read_str.toCharArray(out, 5);
-    
-  Serial.write(cmd_output);
-  Serial.write(out);
-  Serial.write(";");    // command delimiter
-  Serial.println();     // newline
-}
-
-// Output elapsed time
-void elapsed_time_output(unsigned long sTime){
- #define SEC_PER_MIN 60
- #define SEC_PER_HOUR 3600
- unsigned long elapsedTime = (millis() - sTime)/1000;
- Serial.print("Elapsed time is ");
- Serial.print(elapsedTime/SEC_PER_HOUR);
- Serial.print(":");
- Serial.print((elapsedTime/SEC_PER_MIN) % SEC_PER_MIN);
- Serial.print(":");  
- Serial.println(elapsedTime % SEC_PER_MIN);
-}
->>>>>>> 4dd8deea
+}